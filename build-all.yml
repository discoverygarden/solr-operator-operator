--- conflicted
+++ resolved
@@ -30,12 +30,6 @@
     uses: ./.github/workflows/build-image.yml
     with:
       image-name: drupal-base
-<<<<<<< HEAD
-  memcached:
-    uses: ./.github/workflows/build-image.yml
-    with:
-      image-name: memcached
-=======
   drupal-base-dev:
     uses: ./.github/workflows/build-image.yml
     with:
@@ -44,7 +38,10 @@
       build-args: |
         "BASE_IMAGE=${{ vars.DOCKER_REGISTRY_URL }}/drupal-base@${{ fromJSON(needs.drupal-base.outputs.image-info).digest }}"
     needs: drupal-base
->>>>>>> 91bacee1
+  memcached:
+    uses: ./.github/workflows/build-image.yml
+    with:
+      image-name: memcached
   solr:
     uses: ./.github/workflows/build-image.yml
     with:
