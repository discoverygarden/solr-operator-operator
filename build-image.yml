--- conflicted
+++ resolved
@@ -34,11 +34,9 @@
       image-info:
         description: Info about the built image.
         value: ${{ jobs.build-push.image-info }}
-<<<<<<< HEAD
       meta-json:
         description: Build tag/meta info, as per `docker/metadata-action`'s `json` output.
         value: ${{ jobs.tags.outputs.meta-json }}
-=======
   # For manual invocations.
   workflow_dispatch:
     inputs:
@@ -67,7 +65,6 @@
         options:
           - 'false'
           - 'true'
->>>>>>> 437190f4
 
 jobs:
   tags:
